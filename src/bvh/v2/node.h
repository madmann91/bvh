--- conflicted
+++ resolved
@@ -33,21 +33,22 @@
     /// and/or `max` components accordingly.
     std::array<T, Dim * 2> bounds;
 
-<<<<<<< HEAD
+    BVH_ALWAYS_INLINE bool operator == (const Index& other) const {
+        return first_id == other.first_id && prim_count == other.prim_count;
+    }
+
 #if __cplusplus >= 202002L
-        bool operator != (const Index&) const = default;
+    bool operator != (const Index&) const = default;
 #else
-        bool operator != (const Index& other) const {
-            return !this->operator==( other );
-        }
+    bool operator != (const Index& other) const {
+        return !this->operator==( other );
+    }
 #endif
     } index;
 
     static_assert(sizeof(Index) == sizeof(typename Index::Type));
-=======
     /// Index to the children of an inner node, or to the primitives for a leaf node.
     Index index;
->>>>>>> fbdc5961
 
     Node() = default;
 #if __cplusplus >= 202002L
