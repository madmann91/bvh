--- conflicted
+++ resolved
@@ -21,13 +21,8 @@
         : p0(p0), p1(p1), p2(p2)
     {}
 
-<<<<<<< HEAD
-    BVH_ALWAYS_INLINE BBox<T, 3> get_bbox() const { return BBox<T,3>(p0).extend(p1).extend(p2); }
-    BVH_ALWAYS_INLINE Vec<T, 3> get_center() const { return (p0 + p1 + p2) * static_cast<T>(1. / 3.); }
-=======
     BVH_ALWAYS_INLINE BBox<T, N> get_bbox() const { return BBox<T, N>(p0).extend(p1).extend(p2); }
     BVH_ALWAYS_INLINE Vec<T, N> get_center() const { return (p0 + p1 + p2) * static_cast<T>(1. / 3.); }
->>>>>>> fbdc5961
 };
 
 /// A 3d triangle, represented as two edges and a point, with an (unnormalized, left-handed) normal.
